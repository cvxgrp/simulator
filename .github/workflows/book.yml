name: "book"

on:
- push

jobs:
  marimo:
    runs-on: "ubuntu-latest"
    steps:
      - name: Checkout [${{ github.repository }}]
        uses: actions/checkout@v4

      - uses: cvxgrp/.github/actions/uv/marimo@v2.0.8

  sphinx:
    runs-on: "ubuntu-latest"
    steps:
      - name: Checkout [${{ github.repository }}]
        uses: actions/checkout@v4

      - uses: cvxgrp/.github/actions/uv/sphinx@v2.0.8

  pdoc:
    runs-on: "ubuntu-latest"
    steps:
      - name: Checkout [${{ github.repository }}]
        uses: actions/checkout@v4

      - uses: cvxgrp/.github/actions/uv/pdoc@v2.0.8

  test:
    runs-on: "ubuntu-latest"
    steps:
      - name: Checkout [${{ github.repository }}]
        uses: actions/checkout@v4

      - uses: cvxgrp/.github/actions/uv/coverage@v2.0.8

  jupyter:
    runs-on: "ubuntu-latest"
    steps:
      - name: Checkout [${{ github.repository }}]
        uses: actions/checkout@v4

      - uses: cvxgrp/.github/actions/uv/jupyter@v2.0.8

  book:
    runs-on: "ubuntu-latest"
    needs: [test, sphinx, pdoc, jupyter, marimo]

    permissions:
      contents: write

    steps:
<<<<<<< HEAD
      - uses: cvxgrp/.github/actions/book@v2.0.8
=======
      - name: Checkout [${{ github.repository }}]
        uses: actions/checkout@v4
        
      - uses: cvxgrp/.github/actions/book@v2.0.6
>>>>>>> 5821d482
<|MERGE_RESOLUTION|>--- conflicted
+++ resolved
@@ -52,11 +52,7 @@
       contents: write
 
     steps:
-<<<<<<< HEAD
-      - uses: cvxgrp/.github/actions/book@v2.0.8
-=======
       - name: Checkout [${{ github.repository }}]
         uses: actions/checkout@v4
         
-      - uses: cvxgrp/.github/actions/book@v2.0.6
->>>>>>> 5821d482
+      - uses: cvxgrp/.github/actions/book@v2.0.8
