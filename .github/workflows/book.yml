name: "book"

on:
- push

jobs:
  marimo:
    runs-on: "ubuntu-latest"
    steps:
<<<<<<< HEAD
      - name: Checkout [${{ github.repository }}]
        uses: actions/checkout@v4

      - uses: cvxgrp/.github/actions/uv/marimo@main
=======
      - uses: cvxgrp/.github/actions/uv/marimo@v2.0.0
>>>>>>> fd698908

  sphinx:
    runs-on: "ubuntu-latest"
    steps:
<<<<<<< HEAD
      - name: Checkout [${{ github.repository }}]
        uses: actions/checkout@v4

      - uses: cvxgrp/.github/actions/uv/sphinx@main
=======
      - uses: cvxgrp/.github/actions/uv/sphinx@v2.0.0
>>>>>>> fd698908

  pdoc:
    runs-on: "ubuntu-latest"
    steps:
<<<<<<< HEAD
      - name: Checkout [${{ github.repository }}]
        uses: actions/checkout@v4

      - uses: cvxgrp/.github/actions/uv/pdoc@main
=======
      - uses: cvxgrp/.github/actions/uv/pdoc@v2.0.0
>>>>>>> fd698908

  test:
    runs-on: "ubuntu-latest"
    steps:
<<<<<<< HEAD
      - name: Checkout [${{ github.repository }}]
        uses: actions/checkout@v4

      - uses: cvxgrp/.github/actions/uv/coverage@main
=======
      - uses: cvxgrp/.github/actions/uv/coverage@v2.0.0
>>>>>>> fd698908

  jupyter:
    runs-on: "ubuntu-latest"
    steps:
<<<<<<< HEAD
      - name: Checkout [${{ github.repository }}]
        uses: actions/checkout@v4

      - uses: cvxgrp/.github/actions/uv/jupyter@main
=======
      - uses: cvxgrp/.github/actions/uv/jupyter@v2.0.0
>>>>>>> fd698908

  book:
    runs-on: "ubuntu-latest"
    needs: [test, sphinx, pdoc, jupyter, marimo]

    permissions:
      contents: write

    steps:
      - uses: cvxgrp/.github/actions/book@v2.0.0<|MERGE_RESOLUTION|>--- conflicted
+++ resolved
@@ -7,62 +7,42 @@
   marimo:
     runs-on: "ubuntu-latest"
     steps:
-<<<<<<< HEAD
       - name: Checkout [${{ github.repository }}]
         uses: actions/checkout@v4
 
-      - uses: cvxgrp/.github/actions/uv/marimo@main
-=======
       - uses: cvxgrp/.github/actions/uv/marimo@v2.0.0
->>>>>>> fd698908
 
   sphinx:
     runs-on: "ubuntu-latest"
     steps:
-<<<<<<< HEAD
       - name: Checkout [${{ github.repository }}]
         uses: actions/checkout@v4
 
-      - uses: cvxgrp/.github/actions/uv/sphinx@main
-=======
       - uses: cvxgrp/.github/actions/uv/sphinx@v2.0.0
->>>>>>> fd698908
 
   pdoc:
     runs-on: "ubuntu-latest"
     steps:
-<<<<<<< HEAD
       - name: Checkout [${{ github.repository }}]
         uses: actions/checkout@v4
 
-      - uses: cvxgrp/.github/actions/uv/pdoc@main
-=======
       - uses: cvxgrp/.github/actions/uv/pdoc@v2.0.0
->>>>>>> fd698908
 
   test:
     runs-on: "ubuntu-latest"
     steps:
-<<<<<<< HEAD
       - name: Checkout [${{ github.repository }}]
         uses: actions/checkout@v4
 
-      - uses: cvxgrp/.github/actions/uv/coverage@main
-=======
       - uses: cvxgrp/.github/actions/uv/coverage@v2.0.0
->>>>>>> fd698908
 
   jupyter:
     runs-on: "ubuntu-latest"
     steps:
-<<<<<<< HEAD
       - name: Checkout [${{ github.repository }}]
         uses: actions/checkout@v4
 
-      - uses: cvxgrp/.github/actions/uv/jupyter@main
-=======
       - uses: cvxgrp/.github/actions/uv/jupyter@v2.0.0
->>>>>>> fd698908
 
   book:
     runs-on: "ubuntu-latest"
