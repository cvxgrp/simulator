--- conflicted
+++ resolved
@@ -18,11 +18,7 @@
       # Checks-out your repository under $GITHUB_WORKSPACE, so your job can access it
       - uses: actions/checkout@v3
 
-<<<<<<< HEAD
-      - uses: cvxgrp/.github/actions/setup-environment
-=======
       - uses: cvxgrp/.github/actions/test@main
->>>>>>> 4373be29
         with:
           os: ${{ matrix.os }}
           python-version: ${{ matrix.python-version }}
@@ -34,11 +30,7 @@
       - name: Checkout
         uses: actions/checkout@v3
 
-<<<<<<< HEAD
-      - uses: cvxgrp/.github/actions/setup-environment
-=======
       - uses: cvxgrp/.github/actions/setup-environment@main
->>>>>>> 4373be29
         with:
           os: ${{ runner.os }}
           python-version: "3.11"
@@ -67,30 +59,6 @@
           name: count
           path: artifacts/lines
 
-#  count:
-#    runs-on: "ubuntu-latest"
-#
-#    steps:
-#      - name: Checkout
-#        uses: actions/checkout@v3
-#
-#      - uses: cvxgrp/.github/actions/setup-environment
-#        with:
-#          os: ${{ runner.os }}
-#          python-version: "3.11"
-#
-#      - name: count
-#        run: |
-#            pip install pygount==1.5.1
-#            mkdir -p artifacts/lines
-#            pygount --format=summary --out=artifacts/lines/lines.txt cvx
-#
-#      - name: Archive counts
-#        uses: actions/upload-artifact@v3
-#        with:
-#          name: count
-#          path: artifacts/lines
-
   sphinx:
     runs-on: "ubuntu-latest"
 
@@ -98,11 +66,7 @@
       - name: Checkout
         uses: actions/checkout@v3
 
-<<<<<<< HEAD
-      - uses: cvxgrp/.github/actions/setup-environment
-=======
       - uses: cvxgrp/.github/actions/setup-environment@main
->>>>>>> 4373be29
         with:
           os: ${{ runner.os }}
           python-version: "3.11"
@@ -137,11 +101,7 @@
       - name: Check out repository
         uses: actions/checkout@v3
 
-<<<<<<< HEAD
-      - uses: cvxgrp/.github/actions/setup-environment
-=======
       - uses: cvxgrp/.github/actions/setup-environment@main
->>>>>>> 4373be29
         with:
           os: ${{ runner.os }}
           python-version: "3.11"
