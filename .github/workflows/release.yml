name: Upload Python Package

on:
  release:
    types: [published]

jobs:
  deploy:
    runs-on: ubuntu-latest
    environment: release

    permissions:
      # This permission is required for trusted publishing.
      id-token: write
      contents: read

    steps:
      - uses: actions/checkout@v3

<<<<<<< HEAD
      - uses: cvxgrp/.github/actions/release
=======
      - uses: cvxgrp/.github/actions/release@main
>>>>>>> 4373be29
        with:
          os: ${{ runner.os }}
          python-version: "3.11"<|MERGE_RESOLUTION|>--- conflicted
+++ resolved
@@ -17,11 +17,7 @@
     steps:
       - uses: actions/checkout@v3
 
-<<<<<<< HEAD
-      - uses: cvxgrp/.github/actions/release
-=======
       - uses: cvxgrp/.github/actions/release@main
->>>>>>> 4373be29
         with:
           os: ${{ runner.os }}
           python-version: "3.11"