--- conflicted
+++ resolved
@@ -15,14 +15,10 @@
   test:
     runs-on: ubuntu-latest
     steps:
-<<<<<<< HEAD
       - name: Checkout [${{ github.repository }}]
         uses: actions/checkout@v4
 
-      - uses: cvxgrp/.github/actions/uv/coverage@main
-=======
       - uses: cvxgrp/.github/actions/uv/coverage@v2.0.0
->>>>>>> fd698908
 
       - name: Coveralls GitHub Action
         uses: coverallsapp/github-action@v2
@@ -33,11 +29,7 @@
   deptry:
     runs-on: ubuntu-latest
     steps:
-<<<<<<< HEAD
       - name: Checkout [${{ github.repository }}]
         uses: actions/checkout@v4
 
-      - uses: cvxgrp/.github/actions/uv/deptry@main
-=======
-      - uses: cvxgrp/.github/actions/uv/deptry@v2.0.0
->>>>>>> fd698908
+      - uses: cvxgrp/.github/actions/uv/deptry@v2.0.0