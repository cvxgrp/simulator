"""Builder class for the CVX Simulator."""

#    Copyright 2023 Stanford University Convex Optimization Group
#
#    Licensed under the Apache License, Version 2.0 (the "License");
#    you may not use this file except in compliance with the License.
#    You may obtain a copy of the License at
#
#        http://www.apache.org/licenses/LICENSE-2.0
#
#    Unless required by applicable law or agreed to in writing, software
#    distributed under the License is distributed on an "AS IS" BASIS,
#    WITHOUT WARRANTIES OR CONDITIONS OF ANY KIND, either express or implied.
#    See the License for the specific language governing permissions and
#    limitations under the License.
from __future__ import annotations

from collections.abc import Generator
from dataclasses import dataclass

import numpy as np
import pandas as pd
import polars as pl

from .portfolio import Portfolio
from .state import State
from .utils.interpolation import valid


<<<<<<< HEAD
def polars2pandas(dframe: pl.DataFrame) -> pd.DataFrame:
    """Convert a Polars DataFrame to a Pandas DataFrame with 'date' column as index.
=======
def polars2pandas(df: pl.DataFrame, date_col="date") -> pd.DataFrame:
    """Convert a Polars DataFrame to a Pandas DataFrame.
>>>>>>> 1c109d67

    Ensuring the date column is cast to a datetime format and
    all other columns are cast to Float64. The resulting Pandas DataFrame is indexed by the specified date column.

    Args:
<<<<<<< HEAD
        dframe (pl.DataFrame): A Polars DataFrame containing a 'date' column.
            The 'date' column should be convertible to a datetime type.
=======
        df (pl.DataFrame): The Polars DataFrame to be converted.
        date_col (str): The name of the column containing date values, defaults to "date".
>>>>>>> 1c109d67

    Returns:
        pd.DataFrame: The converted Pandas DataFrame with the date column as its index.

    """
<<<<<<< HEAD
    dframe = dframe.with_columns(pl.col("date").cast(pl.Datetime("ns")))
    return dframe.to_pandas().set_index("date")
=======
    df = df.with_columns(pl.col(date_col).cast(pl.Datetime("ns")))

    # Step 2: Cast all non-date columns to Float64
    df = df.with_columns([pl.col(col).cast(pl.Float64) for col in df.columns if col != date_col])

    return df.to_pandas().set_index(date_col)
>>>>>>> 1c109d67


@dataclass
class Builder:
    """The Builder is an auxiliary class used to build portfolios.

    It overloads the __iter__ method to allow the class to iterate over
    the timestamps for which the portfolio data is available.

    In each iteration we can update the portfolio by setting either
    the weights, the position or the cash position.

    After the iteration has been completed we build a Portfolio object
    by calling the build method.
    """

    prices: pd.DataFrame

    _state: State | None = None
    _units: pd.DataFrame | None = None
    _aum: pd.Series | None = None
    initial_aum: float = 1e6

    def __post_init__(self) -> None:
        """Initialize the Builder instance after creation.

        This method is automatically called after the object is initialized.
        It sets up the internal state, creates empty DataFrames for units and AUM,
        and initializes the AUM with the provided initial_aum value.

        The method performs several validations on the prices DataFrame:
        - Checks that the index is monotonically increasing
        - Checks that the index has unique values

        Returns
        -------
        None

        """
        # assert isinstance(self.prices, pd.DataFrame)
        if not self.prices.index.is_monotonic_increasing:
            raise ValueError("Index must be monotonically increasing")

        if not self.prices.index.is_unique:
            raise ValueError("Index must have unique values")

        self._state = State()

        self._units = pd.DataFrame(
            index=self.prices.index,
            columns=self.prices.columns,
            data=np.nan,
            dtype=float,
        )

        self._aum = pd.Series(index=self.prices.index, dtype=float)

        self._state.aum = self.initial_aum

    @property
    def valid(self):
        """Check the validity of price data for each asset.

        This property analyzes each column of the prices DataFrame to determine
        if there are any missing values between the first and last valid data points.

        Returns
        -------
        pd.DataFrame
            A DataFrame with the same columns as prices, containing boolean values
            indicating whether each asset's price series is valid (True) or has
            missing values in the middle (False)

        Notes
        -----
        A valid price series can have missing values at the beginning or end,
        but not in the middle between the first and last valid data points.

        """
        return self.prices.apply(valid)

    @property
    def intervals(self):
        """Get the first and last valid index for each asset's price series.

        This property identifies the time range for which each asset has valid price data.

        Returns
        -------
        pd.DataFrame
            A DataFrame with assets as rows and two columns:
            - 'first': The first valid index (timestamp) for each asset
            - 'last': The last valid index (timestamp) for each asset

        Notes
        -----
        This is useful for determining the valid trading period for each asset,
        especially when different assets have different data availability periods.

        """
        return self.prices.apply(
            lambda ts: pd.Series({"first": ts.first_valid_index(), "last": ts.last_valid_index()})
        ).transpose()

    @property
    def index(self) -> pd.DatetimeIndex:
        """The index of the portfolio.

        Returns: pd.Index: A pandas index representing the
        time period for which the portfolio data is available.
        """
        return pd.DatetimeIndex(self.prices.index)

    @property
    def current_prices(self) -> np.ndarray:
        """Get the current prices for all assets in the portfolio.

        This property retrieves the current prices from the internal state
        for all assets that are currently in the portfolio.

        Returns
        -------
        np.array
            An array of current prices for all assets in the portfolio

        Notes
        -----
        The prices are retrieved from the internal state, which is updated
        during iteration through the portfolio's time index.

        """
        return self._state.prices[self._state.assets].to_numpy()

    def __iter__(self) -> Generator[tuple[pd.DatetimeIndex, State]]:
        """Iterate over object in a for loop.

        The method yields a list of dates seen so far and returns a tuple
        containing the list of dates and the current portfolio state.

        Yield:
        time: a pandas DatetimeIndex object containing the dates seen so far.
        state: the current state of the portfolio,

        taking into account the stock prices at each interval.

        """
        for t in self.index:
            # update the current prices for the portfolio
            self._state.prices = self.prices.loc[t]

            # update the current time for the state
            self._state.time = t

            # yield the vector of times seen so far and the current state
            yield self.index[self.index <= t], self._state

    @property
    def position(self) -> pd.Series:
        """The position property returns the current position of the portfolio.

        It returns a pandas Series object containing the current position of the portfolio.

        Returns: pd.Series: a pandas Series object containing the current position of the portfolio.
        """
        return self._units.loc[self._state.time]

    @position.setter
    def position(self, position: pd.Series) -> None:
        """Set the current position of the portfolio.

        This setter updates the position (number of units) for each asset in the portfolio
        at the current time point. It also updates the internal state's position.

        Parameters
        ----------
        position : pd.Series
            A pandas Series containing the new position (number of units) for each asset

        Returns
        -------
        None

        """
        self._units.loc[self._state.time, self._state.assets] = position
        self._state.position = position

    @property
    def cashposition(self):
        """Get the current cash value of each position in the portfolio.

        This property calculates the cash value of each position by multiplying
        the number of units by the current price for each asset.

        Returns
        -------
        pd.Series
            A pandas Series containing the cash value of each position,
            indexed by asset

        Notes
        -----
        This is different from the 'cash' property, which represents
        uninvested money. This property represents the market value
        of each invested position.

        """
        return self.position * self.current_prices

    @property
    def units(self):
        """Get the complete history of portfolio holdings.

        This property returns the entire DataFrame of holdings (units) for all
        assets over all time points in the portfolio.

        Returns
        -------
        pd.DataFrame
            A DataFrame containing the number of units held for each asset over time,
            with dates as index and assets as columns

        Notes
        -----
        This property is particularly useful for testing and for building
        the final Portfolio object via the build() method.

        """
        return self._units

    @cashposition.setter
    def cashposition(self, cashposition: pd.Series) -> None:
        """Set the current cash value of each position in the portfolio.

        This setter updates the cash value of each position and automatically
        converts the cash values to positions (units) using the current prices.

        Parameters
        ----------
        cashposition : pd.Series
            A pandas Series containing the new cash value for each position,
            indexed by asset

        Returns
        -------
        None

        Notes
        -----
        This is a convenient way to specify positions in terms of currency
        amounts rather than number of units. The conversion formula is:
        position = cashposition / prices

        """
        self.position = cashposition / self.current_prices

    def build(self):
        """Create a new Portfolio instance from the current builder state.

        This method creates a new immutable Portfolio object based on the
        current state of the Builder, which can be used for analysis and reporting.

        Returns
        -------
        Portfolio
            A new instance of the Portfolio class with the attributes
            (prices, units, aum) as specified in the Builder

        Notes
        -----
        The resulting Portfolio object will be immutable (frozen) and will
        have the same data as the Builder from which it was built, but
        with a different interface focused on analysis rather than construction.

        """
        return Portfolio(prices=self.prices, units=self.units, aum=self.aum)

    @property
    def weights(self) -> np.ndarray:
        """Get the current portfolio weights for each asset.

        This property retrieves the weight of each asset in the portfolio
        from the internal state. Weights represent the proportion of the
        portfolio's value invested in each asset.

        Returns
        -------
        np.array
            An array of weights for each asset in the portfolio

        Notes
        -----
        Weights sum to 1.0 for a fully invested portfolio with no leverage.
        Negative weights represent short positions.

        """
        return self._state.weights[self._state.assets].to_numpy()

    @weights.setter
    def weights(self, weights: np.ndarray) -> None:
        """Set the current portfolio weights for each asset.

        This setter updates the portfolio weights and automatically converts
        the weights to positions (units) using the current prices and NAV.

        Parameters
        ----------
        weights : np.array
            An array of weights for each asset in the portfolio

        Returns
        -------
        None

        Notes
        -----
        This is a convenient way to rebalance the portfolio by specifying
        the desired allocation as weights rather than exact positions.
        The conversion formula is: position = NAV * weights / prices

        """
        self.position = self._state.nav * weights / self.current_prices

    @property
    def aum(self):
        """Get the assets under management (AUM) history of the portfolio.

        This property returns the entire series of AUM values over time,
        representing the total value of the portfolio at each time point.

        Returns
        -------
        pd.Series
            A Series containing the AUM values over time, with dates as index

        Notes
        -----
        AUM (assets under management) represents the total value of the portfolio,
        including both invested positions and uninvested cash.

        """
        return self._aum

    @aum.setter
    def aum(self, aum):
        """Set the current assets under management (AUM) of the portfolio.

        This setter updates the AUM value at the current time point and
        also updates the internal state's AUM.

        Parameters
        ----------
        aum : float
            The new AUM value to set

        Returns
        -------
        None

        Notes
        -----
        Changing the AUM affects the portfolio's ability to take positions,
        as position sizes are often calculated as a fraction of AUM.

        """
        self._aum[self._state.time] = aum
        self._state.aum = aum<|MERGE_RESOLUTION|>--- conflicted
+++ resolved
@@ -27,41 +27,23 @@
 from .utils.interpolation import valid
 
 
-<<<<<<< HEAD
-def polars2pandas(dframe: pl.DataFrame) -> pd.DataFrame:
-    """Convert a Polars DataFrame to a Pandas DataFrame with 'date' column as index.
-=======
 def polars2pandas(df: pl.DataFrame, date_col="date") -> pd.DataFrame:
     """Convert a Polars DataFrame to a Pandas DataFrame.
->>>>>>> 1c109d67
 
     Ensuring the date column is cast to a datetime format and
     all other columns are cast to Float64. The resulting Pandas DataFrame is indexed by the specified date column.
 
     Args:
-<<<<<<< HEAD
-        dframe (pl.DataFrame): A Polars DataFrame containing a 'date' column.
-            The 'date' column should be convertible to a datetime type.
-=======
         df (pl.DataFrame): The Polars DataFrame to be converted.
         date_col (str): The name of the column containing date values, defaults to "date".
->>>>>>> 1c109d67
 
     Returns:
         pd.DataFrame: The converted Pandas DataFrame with the date column as its index.
 
     """
-<<<<<<< HEAD
-    dframe = dframe.with_columns(pl.col("date").cast(pl.Datetime("ns")))
-    return dframe.to_pandas().set_index("date")
-=======
-    df = df.with_columns(pl.col(date_col).cast(pl.Datetime("ns")))
-
-    # Step 2: Cast all non-date columns to Float64
-    df = df.with_columns([pl.col(col).cast(pl.Float64) for col in df.columns if col != date_col])
-
-    return df.to_pandas().set_index(date_col)
->>>>>>> 1c109d67
+    dframe = dframe.with_columns(pl.col(date_col).cast(pl.Datetime("ns")))
+    dframe = dframe.with_columns([pl.col(col).cast(pl.Float64) for col in df.columns if col != date_col])
+    return dframe.to_pandas().set_index(date_col)
 
 
 @dataclass
