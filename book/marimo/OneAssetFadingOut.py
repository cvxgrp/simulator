"""Demonstration of portfolio behavior when an asset fades out.

This module demonstrates how the CVX simulator handles the case where an asset
becomes unavailable (fades out) during the simulation period. It creates a simple
portfolio with two assets, A and B, where B becomes unavailable after a certain date.
The portfolio is rebalanced to maintain equal weights among the available assets.

The notebook shows:
1. How to create a price dataset with missing values
2. How to build a portfolio with the Builder class
3. How the portfolio automatically adjusts when an asset fades out
4. How to examine the resulting portfolio's prices, NAV, and weights
"""

import marimo

__generated_with = "0.13.15"
app = marimo.App()


@app.cell
def _(mo):
    """Display the title of the notebook.

    Parameters
    ----------
    mo : marimo.Module
        The marimo module object

    """
    mo.md(r"""# One asset fading out""")
    return


@app.cell
async def _():
    """Import required libraries and modules.

    This cell imports the necessary libraries and modules for the simulation:
    - marimo: For notebook functionality
    - numpy: For numerical operations
    - pandas: For data manipulation
    - Builder: From cvx.simulator for portfolio simulation

    Returns
    -------
    tuple
        A tuple containing the imported modules (Builder, mo, np, pd)

    """
    try:
        import sys

        if "pyodide" in sys.modules:
            import micropip

            await micropip.install("cvxsimulator")

    except ImportError:
        pass

    import marimo as mo
    import numpy as np
    import pandas as pd
    import polars as pl

    pd.options.plotting.backend = "plotly"

    from cvx.simulator import Builder

    return Builder, mo, np, pd, pl


@app.cell
def _(mo, np, pl):
    from cvx.simulator.builder import polars2pandas

    # Step 1: Read the CSV, parse dates
    prices = pl.read_csv(str(mo.notebook_location() / "public" / "prices.csv"), try_parse_dates=True)

    prices = polars2pandas(prices)
    print(prices)
    print(prices.dtypes)
    print(prices.index.dtype)

    prices.loc["2022-01-03", "B"] = np.nan
    prices.loc["2022-01-04", "B"] = np.nan
<<<<<<< HEAD
    print(prices)
=======

>>>>>>> 1c109d67
    return (prices,)


@app.cell
def _(mo):
    mo.md(r"""## Iterate""")
    return


@app.cell
def _(Builder, np, prices):
    """Build a portfolio with equal weights that adapts to an asset fading out.

    This cell:
    1. Creates a Builder instance with the modified price data
    2. Iterates through time, setting equal weights for all available assets
       at each time step (automatically adapting when asset B fades out)
    3. Builds and returns the final portfolio

    Parameters
    ----------
    Builder : class
        The Builder class from cvx.simulator
    np : module
        The numpy module
    prices : pd.DataFrame
        DataFrame of asset prices with dates as index and assets as columns,
        where asset B fades out (has NaN values) on certain dates

    Returns
    -------
    tuple
        A tuple containing the built portfolio

    """
    _builder = Builder(prices=prices, initial_aum=2000)

    for _t, _state in _builder:
        _builder.weights = np.ones(len(_state.assets)) / len(_state.assets)
        _builder.aum = _state.aum

    portfolio = _builder.build()
    return (portfolio,)


@app.cell
def _(portfolio):
    """Display the prices DataFrame from the portfolio.

    This cell shows the price data in the portfolio, including the
    missing values for asset B after it fades out.

    Parameters
    ----------
    portfolio : Portfolio
        The portfolio object built by the previous cell

    """
    print(portfolio.prices)
    return


@app.cell
def _(portfolio):
    print(portfolio.nav)
    return


@app.cell
def _(portfolio):
    """Display the portfolio weights over time.

    This cell shows how the portfolio weights evolve over time,
    particularly how the weights adjust when asset B fades out
    (shifting from 50/50 to 100% in asset A).

    Parameters
    ----------
    portfolio : Portfolio
        The portfolio object built by the previous cell

    """
    print(portfolio.weights)
    return


if __name__ == "__main__":
    app.run()<|MERGE_RESOLUTION|>--- conflicted
+++ resolved
@@ -85,11 +85,7 @@
 
     prices.loc["2022-01-03", "B"] = np.nan
     prices.loc["2022-01-04", "B"] = np.nan
-<<<<<<< HEAD
     print(prices)
-=======
-
->>>>>>> 1c109d67
     return (prices,)
 
 
